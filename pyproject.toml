--- conflicted
+++ resolved
@@ -30,13 +30,9 @@
 graphql-core = "^3"
 hypothesis = "^6"
 mypy = "^1"
-<<<<<<< HEAD
-pytest = "^6"
+pytest = "^7"
 usort = "^1"
 ufmt = "^2"
-=======
-pytest = "^7"
->>>>>>> 706e7af5
 
 [build-system]
 requires = ["poetry-core>=1.0.0"]
