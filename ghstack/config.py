--- conflicted
+++ resolved
@@ -164,9 +164,6 @@
         github_path=github_path,
         default_project_dir=default_project_dir,
         github_url=github_url,
-<<<<<<< HEAD
         master_branch=master_branch,
-=======
         remote_name=remote_name,
->>>>>>> ccc552f1
     )