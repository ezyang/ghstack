#!/usr/bin/env python3

import ghstack.shell
import ghstack.github
import ghstack.github_utils
import ghstack.git
from ghstack.typing import GitCommitHash

import logging
import re


def lookup_pr_to_orig_ref(github: ghstack.github.GitHubEndpoint, owner: str, name: str, number: int) -> str:
    pr_result = github.graphql("""
        query ($owner: String!, $name: String!, $number: Int!) {
            repository(name: $name, owner: $owner) {
                pullRequest(number: $number) {
                    headRefName
                }
            }
        }
    """, owner=owner, name=name, number=number)
    head_ref = pr_result["data"]["repository"]["pullRequest"]["headRefName"]
    assert isinstance(head_ref, str)
    orig_ref = re.sub(r'/head$', '/orig', head_ref)
    if orig_ref == head_ref:
        logging.warning("The ref {} doesn't look like a ghstack reference".format(head_ref))
    return orig_ref


def main(pull_request: str,
         remote_name: str,
         github: ghstack.github.GitHubEndpoint,
         sh: ghstack.shell.Shell,
         github_url: str) -> None:

    # We land the entire stack pointed to by a URL.
    # Local state is ignored; PR is source of truth
    # Furthermore, the parent commits of PR are ignored: we always
    # take the canonical version of the patch from any given pr

    params = ghstack.github_utils.parse_pull_request(pull_request)
    orig_ref = lookup_pr_to_orig_ref(github, **params)
    master_branch = github.master_branch or "master"

    if sh is None:
        # Use CWD
        sh = ghstack.shell.Shell()

    # Get up-to-date
<<<<<<< HEAD
    sh.git("fetch", "origin")
    remote_orig_ref = "origin/" + orig_ref
    base = GitCommitHash(sh.git("merge-base", f"origin/{master_branch}", remote_orig_ref))
=======
    sh.git("fetch", remote_name)
    remote_orig_ref = remote_name + "/" + orig_ref
    base = GitCommitHash(sh.git("merge-base", remote_name + "/master", remote_orig_ref))
>>>>>>> ccc552f1

    # compute the stack of commits in chronological order (does not
    # include base)
    stack = ghstack.git.parse_header(
        sh.git("rev-list", "--reverse", "--header", "^" + base, remote_orig_ref),
        github_url=github_url,
    )

    # Switch working copy
    try:
        prev_ref = sh.git("symbolic-ref", "--short", "HEAD")
    except RuntimeError:
        prev_ref = sh.git("rev-parse", "HEAD")

    # If this fails, we don't have to reset
<<<<<<< HEAD
    sh.git("checkout", f"origin/{master_branch}")
=======
    sh.git("checkout", remote_name + "/master")
>>>>>>> ccc552f1

    try:
        # Compute the metadata for each commit
        stack_orig_refs = []
        for s in stack:
            pr_resolved = s.pull_request_resolved
            # We got this from GitHub, this better not be corrupted
            assert pr_resolved is not None

            stack_orig_refs.append(lookup_pr_to_orig_ref(
                github,
                owner=pr_resolved.owner,
                name=pr_resolved.repo,
                number=pr_resolved.number))

        # OK, actually do the land now
        for sref in stack_orig_refs:
            try:
                sh.git("cherry-pick", remote_name + "/" + sref)
            except BaseException:
                sh.git("cherry-pick", "--abort")
                raise

        # All good! Push!
<<<<<<< HEAD
        sh.git("push", "origin", f"HEAD:refs/heads/{master_branch}")
=======
        sh.git("push", remote_name, "HEAD:refs/heads/master")
>>>>>>> ccc552f1

    finally:
        sh.git("checkout", prev_ref)<|MERGE_RESOLUTION|>--- conflicted
+++ resolved
@@ -48,15 +48,9 @@
         sh = ghstack.shell.Shell()
 
     # Get up-to-date
-<<<<<<< HEAD
-    sh.git("fetch", "origin")
-    remote_orig_ref = "origin/" + orig_ref
-    base = GitCommitHash(sh.git("merge-base", f"origin/{master_branch}", remote_orig_ref))
-=======
     sh.git("fetch", remote_name)
     remote_orig_ref = remote_name + "/" + orig_ref
-    base = GitCommitHash(sh.git("merge-base", remote_name + "/master", remote_orig_ref))
->>>>>>> ccc552f1
+    base = GitCommitHash(sh.git("merge-base", f"{remote_name}/{master_branch}", remote_orig_ref))
 
     # compute the stack of commits in chronological order (does not
     # include base)
@@ -72,11 +66,7 @@
         prev_ref = sh.git("rev-parse", "HEAD")
 
     # If this fails, we don't have to reset
-<<<<<<< HEAD
-    sh.git("checkout", f"origin/{master_branch}")
-=======
-    sh.git("checkout", remote_name + "/master")
->>>>>>> ccc552f1
+    sh.git("checkout", f"{remote_name}/{master_branch}")
 
     try:
         # Compute the metadata for each commit
@@ -101,11 +91,7 @@
                 raise
 
         # All good! Push!
-<<<<<<< HEAD
-        sh.git("push", "origin", f"HEAD:refs/heads/{master_branch}")
-=======
-        sh.git("push", remote_name, "HEAD:refs/heads/master")
->>>>>>> ccc552f1
+        sh.git("push", remote_name, f"HEAD:refs/heads/{master_branch}")
 
     finally:
         sh.git("checkout", prev_ref)