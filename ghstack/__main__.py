--- conflicted
+++ resolved
@@ -123,11 +123,8 @@
                 commits=args.COMMITS,
                 sh=sh,
                 github_url=conf.github_url,
-<<<<<<< HEAD
                 master_branch=conf.master_branch,
-=======
                 remote_name=conf.remote_name,
->>>>>>> ccc552f1
             )
         elif args.cmd == 'land':
             ghstack.land.main(
