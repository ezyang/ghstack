--- conflicted
+++ resolved
@@ -173,14 +173,9 @@
             "this line to delete the check above).".format(remote_name))
     repo_id = repo["id"]
 
-<<<<<<< HEAD
-    sh.git("fetch", "origin")
+    sh.git("fetch", remote_name)
     master_branch = github.master_branch or "master"
-    base = GitCommitHash(sh.git("merge-base", f"origin/{master_branch}", "HEAD"))
-=======
-    sh.git("fetch", remote_name)
-    base = GitCommitHash(sh.git("merge-base", remote_name + "/master", "HEAD"))
->>>>>>> ccc552f1
+    base = GitCommitHash(sh.git("merge-base", f"{remote_name}/{master_branch}", "HEAD"))
 
     # compute the stack of commits to process (reverse chronological order),
     stack = ghstack.git.parse_header(
