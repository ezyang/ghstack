[[package]]
name = "aiohttp"
version = "3.8.3"
description = "Async http client/server framework (asyncio)"
category = "main"
optional = false
python-versions = ">=3.6"

[package.dependencies]
aiosignal = ">=1.1.2"
async-timeout = ">=4.0.0a3,<5.0"
attrs = ">=17.3.0"
charset-normalizer = ">=2.0,<3.0"
frozenlist = ">=1.1.1"
multidict = ">=4.5,<7.0"
yarl = ">=1.0,<2.0"

[package.extras]
speedups = ["aiodns", "brotli", "cchardet"]

[[package]]
name = "aiosignal"
version = "1.3.1"
description = "aiosignal: a list of registered asynchronous callbacks"
category = "main"
optional = false
python-versions = ">=3.7"

[package.dependencies]
frozenlist = ">=1.1.0"

[[package]]
name = "async-timeout"
version = "4.0.2"
description = "Timeout context manager for asyncio programs"
category = "main"
optional = false
python-versions = ">=3.6"

[[package]]
name = "attrs"
version = "22.1.0"
description = "Classes Without Boilerplate"
category = "main"
optional = false
python-versions = ">=3.5"

[package.extras]
dev = ["coverage[toml] (>=5.0.2)", "hypothesis", "pympler", "pytest (>=4.3.0)", "mypy (>=0.900,!=0.940)", "pytest-mypy-plugins", "zope.interface", "furo", "sphinx", "sphinx-notfound-page", "pre-commit", "cloudpickle"]
docs = ["furo", "sphinx", "zope.interface", "sphinx-notfound-page"]
tests = ["coverage[toml] (>=5.0.2)", "hypothesis", "pympler", "pytest (>=4.3.0)", "mypy (>=0.900,!=0.940)", "pytest-mypy-plugins", "zope.interface", "cloudpickle"]
tests_no_zope = ["coverage[toml] (>=5.0.2)", "hypothesis", "pympler", "pytest (>=4.3.0)", "mypy (>=0.900,!=0.940)", "pytest-mypy-plugins", "cloudpickle"]

[[package]]
name = "black"
version = "22.12.0"
description = "The uncompromising code formatter."
category = "dev"
optional = false
python-versions = ">=3.7"

[package.dependencies]
click = ">=8.0.0"
mypy-extensions = ">=0.4.3"
pathspec = ">=0.9.0"
platformdirs = ">=2"
tomli = {version = ">=1.1.0", markers = "python_full_version < \"3.11.0a7\""}
typing-extensions = {version = ">=3.10.0.0", markers = "python_version < \"3.10\""}

[package.extras]
colorama = ["colorama (>=0.4.3)"]
d = ["aiohttp (>=3.7.4)"]
jupyter = ["ipython (>=7.8.0)", "tokenize-rt (>=3.2.0)"]
uvloop = ["uvloop (>=0.15.2)"]

[[package]]
name = "certifi"
version = "2022.12.7"
description = "Python package for providing Mozilla's CA Bundle."
category = "main"
optional = false
python-versions = ">=3.6"

[[package]]
name = "charset-normalizer"
version = "2.1.1"
description = "The Real First Universal Charset Detector. Open, modern and actively maintained alternative to Chardet."
category = "main"
optional = false
python-versions = ">=3.6.0"

[package.extras]
unicode_backport = ["unicodedata2"]

[[package]]
name = "click"
version = "8.1.3"
description = "Composable command line interface toolkit"
category = "dev"
optional = false
python-versions = ">=3.7"

[package.dependencies]
colorama = {version = "*", markers = "platform_system == \"Windows\""}

[[package]]
name = "colorama"
version = "0.4.6"
description = "Cross-platform colored terminal text."
category = "dev"
optional = false
python-versions = "!=3.0.*,!=3.1.*,!=3.2.*,!=3.3.*,!=3.4.*,!=3.5.*,!=3.6.*,>=2.7"

[[package]]
name = "exceptiongroup"
version = "1.0.4"
description = "Backport of PEP 654 (exception groups)"
category = "dev"
optional = false
python-versions = ">=3.7"

[package.extras]
test = ["pytest (>=6)"]

[[package]]
name = "expecttest"
version = "0.1.4"
description = ""
category = "dev"
optional = false
python-versions = ">=3.6,<4.0"

[[package]]
name = "flake8"
version = "3.9.2"
description = "the modular source code checker: pep8 pyflakes and co"
category = "dev"
optional = false
python-versions = "!=3.0.*,!=3.1.*,!=3.2.*,!=3.3.*,!=3.4.*,>=2.7"

[package.dependencies]
mccabe = ">=0.6.0,<0.7.0"
pycodestyle = ">=2.7.0,<2.8.0"
pyflakes = ">=2.3.0,<2.4.0"

[[package]]
name = "frozenlist"
version = "1.3.3"
description = "A list-like structure which implements collections.abc.MutableSequence"
category = "main"
optional = false
python-versions = ">=3.7"

[[package]]
name = "graphql-core"
version = "3.2.3"
description = "GraphQL implementation for Python, a port of GraphQL.js, the JavaScript reference implementation for GraphQL."
category = "dev"
optional = false
python-versions = ">=3.6,<4"

[[package]]
name = "hypothesis"
version = "6.60.0"
description = "A library for property-based testing"
category = "dev"
optional = false
python-versions = ">=3.7"

[package.dependencies]
attrs = ">=19.2.0"
exceptiongroup = {version = ">=1.0.0", markers = "python_version < \"3.11\""}
sortedcontainers = ">=2.1.0,<3.0.0"

[package.extras]
all = ["black (>=19.10b0)", "click (>=7.0)", "django (>=3.2)", "dpcontracts (>=0.4)", "lark (>=0.10.1)", "libcst (>=0.3.16)", "numpy (>=1.9.0)", "pandas (>=1.0)", "pytest (>=4.6)", "python-dateutil (>=1.4)", "pytz (>=2014.1)", "redis (>=3.0.0)", "rich (>=9.0.0)", "importlib-metadata (>=3.6)", "backports.zoneinfo (>=0.2.1)", "tzdata (>=2022.7)"]
cli = ["click (>=7.0)", "black (>=19.10b0)", "rich (>=9.0.0)"]
codemods = ["libcst (>=0.3.16)"]
dateutil = ["python-dateutil (>=1.4)"]
django = ["django (>=3.2)"]
dpcontracts = ["dpcontracts (>=0.4)"]
ghostwriter = ["black (>=19.10b0)"]
lark = ["lark (>=0.10.1)"]
numpy = ["numpy (>=1.9.0)"]
pandas = ["pandas (>=1.0)"]
pytest = ["pytest (>=4.6)"]
pytz = ["pytz (>=2014.1)"]
redis = ["redis (>=3.0.0)"]
zoneinfo = ["backports.zoneinfo (>=0.2.1)", "tzdata (>=2022.7)"]

[[package]]
name = "idna"
version = "3.4"
description = "Internationalized Domain Names in Applications (IDNA)"
category = "main"
optional = false
python-versions = ">=3.5"

[[package]]
name = "iniconfig"
version = "1.1.1"
description = "iniconfig: brain-dead simple config-ini parsing"
category = "dev"
optional = false
python-versions = "*"

[[package]]
name = "libcst"
version = "0.4.9"
description = "A concrete syntax tree with AST-like properties for Python 3.5, 3.6, 3.7, 3.8, 3.9, and 3.10 programs."
category = "dev"
optional = false
python-versions = ">=3.7"

[package.dependencies]
pyyaml = ">=5.2"
typing-extensions = ">=3.7.4.2"
typing-inspect = ">=0.4.0"

[package.extras]
dev = ["black (==22.10.0)", "coverage (>=4.5.4)", "fixit (==0.1.1)", "flake8 (>=3.7.8,<5)", "Sphinx (>=5.1.1)", "hypothesis (>=4.36.0)", "hypothesmith (>=0.0.4)", "jupyter (>=1.0.0)", "maturin (>=0.8.3,<0.14)", "nbsphinx (>=0.4.2)", "prompt-toolkit (>=2.0.9)", "setuptools-scm (>=6.0.1)", "sphinx-rtd-theme (>=0.4.3)", "ufmt (==2.0.1)", "usort (==1.0.5)", "setuptools-rust (>=1.5.2)", "slotscheck (>=0.7.1)", "jinja2 (==3.1.2)", "pyre-check (==0.9.9)"]

[[package]]
name = "mccabe"
version = "0.6.1"
description = "McCabe checker, plugin for flake8"
category = "dev"
optional = false
python-versions = "*"

[[package]]
name = "moreorless"
version = "0.4.0"
description = "Python diff wrapper"
category = "dev"
optional = false
python-versions = ">=3.6"

[package.dependencies]
click = "*"

[[package]]
name = "multidict"
version = "6.0.3"
description = "multidict implementation"
category = "main"
optional = false
python-versions = ">=3.7"

[[package]]
name = "mypy"
version = "1.1.1"
description = "Optional static typing for Python"
category = "dev"
optional = false
python-versions = ">=3.7"

[package.dependencies]
mypy-extensions = ">=1.0.0"
tomli = {version = ">=1.1.0", markers = "python_version < \"3.11\""}
typing-extensions = ">=3.10"

[package.extras]
dmypy = ["psutil (>=4.0)"]
install-types = ["pip"]
python2 = ["typed-ast (>=1.4.0,<2)"]
reports = ["lxml"]

[[package]]
name = "mypy-extensions"
version = "1.0.0"
description = "Type system extensions for programs checked with the mypy type checker."
category = "dev"
optional = false
python-versions = ">=3.5"

[[package]]
name = "packaging"
version = "22.0"
description = "Core utilities for Python packages"
category = "dev"
optional = false
python-versions = ">=3.7"

[[package]]
name = "pathspec"
version = "0.10.2"
description = "Utility library for gitignore style pattern matching of file paths."
category = "dev"
optional = false
python-versions = ">=3.7"

[[package]]
name = "platformdirs"
version = "2.6.0"
description = "A small Python package for determining appropriate platform-specific dirs, e.g. a \"user data dir\"."
category = "dev"
optional = false
python-versions = ">=3.7"

[package.extras]
docs = ["furo (>=2022.9.29)", "proselint (>=0.13)", "sphinx-autodoc-typehints (>=1.19.4)", "sphinx (>=5.3)"]
test = ["appdirs (==1.4.4)", "pytest-cov (>=4)", "pytest-mock (>=3.10)", "pytest (>=7.2)"]

[[package]]
name = "pluggy"
version = "1.0.0"
description = "plugin and hook calling mechanisms for python"
category = "dev"
optional = false
python-versions = ">=3.6"

[package.extras]
dev = ["pre-commit", "tox"]
testing = ["pytest", "pytest-benchmark"]

[[package]]
name = "pycodestyle"
version = "2.7.0"
description = "Python style guide checker"
category = "dev"
optional = false
python-versions = ">=2.7, !=3.0.*, !=3.1.*, !=3.2.*, !=3.3.*"

[[package]]
name = "pyflakes"
version = "2.3.1"
description = "passive checker of Python programs"
category = "dev"
optional = false
python-versions = ">=2.7, !=3.0.*, !=3.1.*, !=3.2.*, !=3.3.*"

[[package]]
name = "pytest"
version = "7.2.2"
description = "pytest: simple powerful testing with Python"
category = "dev"
optional = false
python-versions = ">=3.7"

[package.dependencies]
attrs = ">=19.2.0"
colorama = {version = "*", markers = "sys_platform == \"win32\""}
exceptiongroup = {version = ">=1.0.0rc8", markers = "python_version < \"3.11\""}
iniconfig = "*"
packaging = "*"
pluggy = ">=0.12,<2.0"
tomli = {version = ">=1.0.0", markers = "python_version < \"3.11\""}

[package.extras]
testing = ["argcomplete", "hypothesis (>=3.56)", "mock", "nose", "pygments (>=2.7.2)", "requests", "xmlschema"]

[[package]]
name = "pyyaml"
version = "6.0"
description = "YAML parser and emitter for Python"
category = "dev"
optional = false
python-versions = ">=3.6"

[[package]]
name = "requests"
version = "2.28.1"
description = "Python HTTP for Humans."
category = "main"
optional = false
python-versions = ">=3.7, <4"

[package.dependencies]
certifi = ">=2017.4.17"
charset-normalizer = ">=2,<3"
idna = ">=2.5,<4"
urllib3 = ">=1.21.1,<1.27"

[package.extras]
socks = ["PySocks (>=1.5.6,!=1.5.7)"]
use_chardet_on_py3 = ["chardet (>=3.0.2,<6)"]

[[package]]
name = "sortedcontainers"
version = "2.4.0"
description = "Sorted Containers -- Sorted List, Sorted Dict, Sorted Set"
category = "dev"
optional = false
python-versions = "*"

[[package]]
<<<<<<< HEAD
name = "stdlibs"
version = "2022.10.9"
description = "List of packages in the stdlib"
category = "dev"
optional = false
python-versions = ">=3.7"

[[package]]
name = "toml"
version = "0.10.2"
description = "Python Library for Tom's Obvious, Minimal Language"
category = "dev"
optional = false
python-versions = ">=2.6, !=3.0.*, !=3.1.*, !=3.2.*"

[[package]]
=======
>>>>>>> 706e7af5
name = "tomli"
version = "2.0.1"
description = "A lil' TOML parser"
category = "dev"
optional = false
python-versions = ">=3.7"

[[package]]
name = "tomlkit"
version = "0.11.6"
description = "Style preserving TOML library"
category = "dev"
optional = false
python-versions = ">=3.6"

[[package]]
name = "trailrunner"
version = "1.2.1"
description = "Run things on paths"
category = "dev"
optional = false
python-versions = ">=3.6"

[package.dependencies]
pathspec = ">=0.8.1"

[[package]]
name = "typing-extensions"
version = "4.4.0"
description = "Backported and Experimental Type Hints for Python 3.7+"
category = "main"
optional = false
python-versions = ">=3.7"

[[package]]
name = "typing-inspect"
version = "0.8.0"
description = "Runtime inspection utilities for typing module."
category = "dev"
optional = false
python-versions = "*"

[package.dependencies]
mypy-extensions = ">=0.3.0"
typing-extensions = ">=3.7.4"

[[package]]
name = "ufmt"
version = "2.0.1"
description = "Safe, atomic formatting with black and µsort"
category = "dev"
optional = false
python-versions = ">=3.7"

[package.dependencies]
black = ">=20.8b0"
click = ">=8.0"
libcst = ">=0.4.0"
moreorless = ">=0.4.0"
tomlkit = ">=0.7.2"
trailrunner = ">=1.2.1"
typing-extensions = ">=4.0"
usort = ">=1.0"

[[package]]
name = "urllib3"
version = "1.26.13"
description = "HTTP library with thread-safe connection pooling, file post, and more."
category = "main"
optional = false
python-versions = ">=2.7, !=3.0.*, !=3.1.*, !=3.2.*, !=3.3.*, !=3.4.*, !=3.5.*"

[package.extras]
brotli = ["brotlicffi (>=0.8.0)", "brotli (>=1.0.9)", "brotlipy (>=0.6.0)"]
secure = ["pyOpenSSL (>=0.14)", "cryptography (>=1.3.4)", "idna (>=2.0.0)", "certifi", "urllib3-secure-extra", "ipaddress"]
socks = ["PySocks (>=1.5.6,!=1.5.7,<2.0)"]

[[package]]
name = "usort"
version = "1.0.5"
description = "A small, safe import sorter"
category = "dev"
optional = false
python-versions = ">=3.6"

[package.dependencies]
attrs = ">=21.2.0"
click = ">=7.0.0"
LibCST = ">=0.3.7"
moreorless = ">=0.3.0"
stdlibs = ">=2021.4.1"
toml = ">=0.10.0"
trailrunner = ">=1.0"

[[package]]
name = "yarl"
version = "1.8.2"
description = "Yet another URL library"
category = "main"
optional = false
python-versions = ">=3.7"

[package.dependencies]
idna = ">=2.0"
multidict = ">=4.0"

[metadata]
lock-version = "1.1"
python-versions = "^3.8"
<<<<<<< HEAD
content-hash = "b9b4659e08d43c68de5a342bcc5fafccd6045c7a6b506fc8301012f825ac5bed"
=======
content-hash = "0459795a10d249650be4de3a238ed31a2094e4c1cf1de86e8f041560332077d5"
>>>>>>> 706e7af5

[metadata.files]
aiohttp = []
aiosignal = []
async-timeout = []
attrs = []
black = []
certifi = []
charset-normalizer = []
click = []
colorama = []
exceptiongroup = []
expecttest = []
flake8 = []
frozenlist = []
graphql-core = []
hypothesis = []
idna = []
iniconfig = []
libcst = []
mccabe = []
moreorless = []
multidict = []
mypy = []
mypy-extensions = []
packaging = []
pathspec = []
platformdirs = []
pluggy = []
pycodestyle = []
pyflakes = []
pytest = []
pyyaml = []
requests = []
sortedcontainers = []
<<<<<<< HEAD
stdlibs = []
toml = []
=======
>>>>>>> 706e7af5
tomli = []
tomlkit = []
trailrunner = []
typing-extensions = []
typing-inspect = []
ufmt = []
urllib3 = []
usort = []
yarl = []<|MERGE_RESOLUTION|>--- conflicted
+++ resolved
@@ -1,6 +1,6 @@
 [[package]]
 name = "aiohttp"
-version = "3.8.3"
+version = "3.8.4"
 description = "Async http client/server framework (asyncio)"
 category = "main"
 optional = false
@@ -10,7 +10,7 @@
 aiosignal = ">=1.1.2"
 async-timeout = ">=4.0.0a3,<5.0"
 attrs = ">=17.3.0"
-charset-normalizer = ">=2.0,<3.0"
+charset-normalizer = ">=2.0,<4.0"
 frozenlist = ">=1.1.1"
 multidict = ">=4.5,<7.0"
 yarl = ">=1.0,<2.0"
@@ -39,17 +39,19 @@
 
 [[package]]
 name = "attrs"
-version = "22.1.0"
+version = "22.2.0"
 description = "Classes Without Boilerplate"
 category = "main"
 optional = false
-python-versions = ">=3.5"
-
-[package.extras]
-dev = ["coverage[toml] (>=5.0.2)", "hypothesis", "pympler", "pytest (>=4.3.0)", "mypy (>=0.900,!=0.940)", "pytest-mypy-plugins", "zope.interface", "furo", "sphinx", "sphinx-notfound-page", "pre-commit", "cloudpickle"]
-docs = ["furo", "sphinx", "zope.interface", "sphinx-notfound-page"]
-tests = ["coverage[toml] (>=5.0.2)", "hypothesis", "pympler", "pytest (>=4.3.0)", "mypy (>=0.900,!=0.940)", "pytest-mypy-plugins", "zope.interface", "cloudpickle"]
-tests_no_zope = ["coverage[toml] (>=5.0.2)", "hypothesis", "pympler", "pytest (>=4.3.0)", "mypy (>=0.900,!=0.940)", "pytest-mypy-plugins", "cloudpickle"]
+python-versions = ">=3.6"
+
+[package.extras]
+cov = ["attrs", "coverage-enable-subprocess", "coverage[toml] (>=5.3)"]
+dev = ["attrs"]
+docs = ["furo", "sphinx", "myst-parser", "zope.interface", "sphinx-notfound-page", "sphinxcontrib-towncrier", "towncrier"]
+tests = ["attrs", "zope.interface"]
+tests-no-zope = ["hypothesis", "pympler", "pytest (>=4.3.0)", "pytest-xdist", "cloudpickle", "mypy (>=0.971,<0.990)", "pytest-mypy-plugins"]
+tests_no_zope = ["hypothesis", "pympler", "pytest (>=4.3.0)", "pytest-xdist", "cloudpickle", "mypy (>=0.971,<0.990)", "pytest-mypy-plugins"]
 
 [[package]]
 name = "black"
@@ -83,14 +85,11 @@
 
 [[package]]
 name = "charset-normalizer"
-version = "2.1.1"
+version = "3.1.0"
 description = "The Real First Universal Charset Detector. Open, modern and actively maintained alternative to Chardet."
 category = "main"
 optional = false
-python-versions = ">=3.6.0"
-
-[package.extras]
-unicode_backport = ["unicodedata2"]
+python-versions = ">=3.7.0"
 
 [[package]]
 name = "click"
@@ -113,7 +112,7 @@
 
 [[package]]
 name = "exceptiongroup"
-version = "1.0.4"
+version = "1.1.1"
 description = "Backport of PEP 654 (exception groups)"
 category = "dev"
 optional = false
@@ -161,7 +160,7 @@
 
 [[package]]
 name = "hypothesis"
-version = "6.60.0"
+version = "6.68.2"
 description = "A library for property-based testing"
 category = "dev"
 optional = false
@@ -198,11 +197,11 @@
 
 [[package]]
 name = "iniconfig"
-version = "1.1.1"
-description = "iniconfig: brain-dead simple config-ini parsing"
-category = "dev"
-optional = false
-python-versions = "*"
+version = "2.0.0"
+description = "brain-dead simple config-ini parsing"
+category = "dev"
+optional = false
+python-versions = ">=3.7"
 
 [[package]]
 name = "libcst"
@@ -241,7 +240,7 @@
 
 [[package]]
 name = "multidict"
-version = "6.0.3"
+version = "6.0.4"
 description = "multidict implementation"
 category = "main"
 optional = false
@@ -276,7 +275,7 @@
 
 [[package]]
 name = "packaging"
-version = "22.0"
+version = "23.0"
 description = "Core utilities for Python packages"
 category = "dev"
 optional = false
@@ -284,7 +283,7 @@
 
 [[package]]
 name = "pathspec"
-version = "0.10.2"
+version = "0.11.0"
 description = "Utility library for gitignore style pattern matching of file paths."
 category = "dev"
 optional = false
@@ -292,15 +291,15 @@
 
 [[package]]
 name = "platformdirs"
-version = "2.6.0"
+version = "3.1.1"
 description = "A small Python package for determining appropriate platform-specific dirs, e.g. a \"user data dir\"."
 category = "dev"
 optional = false
 python-versions = ">=3.7"
 
 [package.extras]
-docs = ["furo (>=2022.9.29)", "proselint (>=0.13)", "sphinx-autodoc-typehints (>=1.19.4)", "sphinx (>=5.3)"]
-test = ["appdirs (==1.4.4)", "pytest-cov (>=4)", "pytest-mock (>=3.10)", "pytest (>=7.2)"]
+docs = ["furo (>=2022.12.7)", "proselint (>=0.13)", "sphinx-autodoc-typehints (>=1.22,!=1.23.4)", "sphinx (>=6.1.3)"]
+test = ["appdirs (==1.4.4)", "covdefaults (>=2.2.2)", "pytest-cov (>=4)", "pytest-mock (>=3.10)", "pytest (>=7.2.1)"]
 
 [[package]]
 name = "pluggy"
@@ -360,7 +359,7 @@
 
 [[package]]
 name = "requests"
-version = "2.28.1"
+version = "2.28.2"
 description = "Python HTTP for Humans."
 category = "main"
 optional = false
@@ -368,7 +367,7 @@
 
 [package.dependencies]
 certifi = ">=2017.4.17"
-charset-normalizer = ">=2,<3"
+charset-normalizer = ">=2,<4"
 idna = ">=2.5,<4"
 urllib3 = ">=1.21.1,<1.27"
 
@@ -385,7 +384,6 @@
 python-versions = "*"
 
 [[package]]
-<<<<<<< HEAD
 name = "stdlibs"
 version = "2022.10.9"
 description = "List of packages in the stdlib"
@@ -402,8 +400,6 @@
 python-versions = ">=2.6, !=3.0.*, !=3.1.*, !=3.2.*"
 
 [[package]]
-=======
->>>>>>> 706e7af5
 name = "tomli"
 version = "2.0.1"
 description = "A lil' TOML parser"
@@ -421,18 +417,22 @@
 
 [[package]]
 name = "trailrunner"
-version = "1.2.1"
+version = "1.3.0"
 description = "Run things on paths"
 category = "dev"
 optional = false
-python-versions = ">=3.6"
+python-versions = ">=3.7"
 
 [package.dependencies]
 pathspec = ">=0.8.1"
 
+[package.extras]
+dev = ["attribution (==1.6.2)", "black (==22.3.0)", "coverage (==6.5)", "flit (==3.7.1)", "flake8 (==4.0.1)", "flake8-bugbear (==23.2.13)", "mypy (==1.1.1)", "ufmt (==2.0.1)", "usort (==1.0.5)"]
+docs = ["sphinx (==6.1.3)", "sphinx-mdinclude (==0.5.3)"]
+
 [[package]]
 name = "typing-extensions"
-version = "4.4.0"
+version = "4.5.0"
 description = "Backported and Experimental Type Hints for Python 3.7+"
 category = "main"
 optional = false
@@ -470,7 +470,7 @@
 
 [[package]]
 name = "urllib3"
-version = "1.26.13"
+version = "1.26.15"
 description = "HTTP library with thread-safe connection pooling, file post, and more."
 category = "main"
 optional = false
@@ -513,11 +513,7 @@
 [metadata]
 lock-version = "1.1"
 python-versions = "^3.8"
-<<<<<<< HEAD
-content-hash = "b9b4659e08d43c68de5a342bcc5fafccd6045c7a6b506fc8301012f825ac5bed"
-=======
-content-hash = "0459795a10d249650be4de3a238ed31a2094e4c1cf1de86e8f041560332077d5"
->>>>>>> 706e7af5
+content-hash = "fe9be5dc7b256524dbac45ae0ebede0fab5a6ae37ecef983b21714038e2a1643"
 
 [metadata.files]
 aiohttp = []
@@ -553,11 +549,8 @@
 pyyaml = []
 requests = []
 sortedcontainers = []
-<<<<<<< HEAD
 stdlibs = []
 toml = []
-=======
->>>>>>> 706e7af5
 tomli = []
 tomlkit = []
 trailrunner = []
