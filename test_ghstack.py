--- conflicted
+++ resolved
@@ -36,9 +36,6 @@
 
 
 DIRECT = False
-
-
-# TODO: replicate github commit list
 
 
 @contextlib.contextmanager
@@ -429,21 +426,15 @@
             """\
 [O] #500 Commit A (gh/ezyang/1/head -> master)
 
-<<<<<<< HEAD
     This is commit A
-=======
->>>>>>> e8db7811
 
     * c3ca023 Initial 1 on "Commit A"
 
 [O] #501 Commit B (gh/ezyang/2/head -> gh/ezyang/1/head)
 
-<<<<<<< HEAD
     This is commit B
 
     * 09a6970 Initial 2 on "Commit B"
-=======
->>>>>>> e8db7811
 
 Repository state:
 
@@ -742,13 +733,10 @@
             """\
 [O] #500 Commit A (gh/ezyang/1/head -> master)
 
-<<<<<<< HEAD
     This is commit A
 
     * e3902de Update A on "Commit A"
     * c3ca023 Initial 1 on "Commit A"
-=======
->>>>>>> e8db7811
 
 Repository state:
 
@@ -914,21 +902,15 @@
             """\
 [O] #500 Commit A (gh/ezyang/1/head -> master)
 
-<<<<<<< HEAD
     This is commit A
-=======
->>>>>>> e8db7811
 
     * c5b379e Initial 1 and 2 on "Commit A"
 
 [O] #501 Commit B (gh/ezyang/2/head -> gh/ezyang/1/head)
 
-<<<<<<< HEAD
     This is commit B
 
     * fd9fc99 Initial 1 and 2 on "Commit B"
-=======
->>>>>>> e8db7811
 
 Repository state:
 
@@ -1008,22 +990,16 @@
             """\
 [O] #500 Commit A (gh/ezyang/1/head -> master)
 
-<<<<<<< HEAD
     This is commit A
-=======
->>>>>>> e8db7811
 
     * c3ca023 Initial 1 on "Commit A"
 
 [O] #501 Commit B (gh/ezyang/2/head -> gh/ezyang/1/head)
 
-<<<<<<< HEAD
     This is commit B
 
     * 20bbb07 Update A on "Commit B"
     * 09a6970 Initial 2 on "Commit B"
-=======
->>>>>>> e8db7811
 
 Repository state:
 
@@ -1116,23 +1092,17 @@
             """\
 [O] #500 Commit A (gh/ezyang/1/head -> master)
 
-<<<<<<< HEAD
     This is commit A
-=======
->>>>>>> e8db7811
 
     * f22b24c Update A on "Commit A"
     * c3ca023 Initial 1 on "Commit A"
 
 [O] #501 Commit B (gh/ezyang/2/head -> gh/ezyang/1/head)
 
-<<<<<<< HEAD
     This is commit B
 
     * 165ebd2 Update B on "Commit B"
     * 09a6970 Initial 2 on "Commit B"
-=======
->>>>>>> e8db7811
 
 Repository state:
 
@@ -1227,23 +1197,17 @@
             """\
 [O] #500 Commit A (gh/ezyang/1/head -> master)
 
-<<<<<<< HEAD
     This is commit A
-=======
->>>>>>> e8db7811
 
     * 9d56b39 Update A on "Commit A"
     * c3ca023 Initial 1 on "Commit A"
 
 [O] #501 Commit B (gh/ezyang/2/head -> gh/ezyang/1/head)
 
-<<<<<<< HEAD
     This is commit B
 
     * e3873c9 Update A on "Commit B"
     * 09a6970 Initial 2 on "Commit B"
-=======
->>>>>>> e8db7811
 
 Repository state:
 
@@ -1348,24 +1312,17 @@
             """\
 [O] #500 Commit A (gh/ezyang/1/head -> master)
 
-<<<<<<< HEAD
     This is commit A
-=======
-
->>>>>>> e8db7811
 
     * dc45e07 Rebase on "Commit A"
     * c3ca023 Initial 1 on "Commit A"
 
 [O] #501 Commit B (gh/ezyang/2/head -> gh/ezyang/1/head)
 
-<<<<<<< HEAD
     This is commit B
 
     * 952418e Rebase on "Commit B"
     * 09a6970 Initial 2 on "Commit B"
-=======
->>>>>>> e8db7811
 
 Repository state:
 
@@ -1460,24 +1417,17 @@
             """\
 [O] #500 Commit A (gh/ezyang/1/head -> master)
 
-<<<<<<< HEAD
     This is commit A
-=======
-
->>>>>>> e8db7811
 
     * 2949b6b Initial 2 on "Commit A"
 
 [O] #501 Commit B (gh/ezyang/2/head -> master)
 
-<<<<<<< HEAD
     This is commit B
 
     * 89cac20 Cherry pick on "Commit B"
     * d8884f2 Initial 2 on "Commit B"
     * 2949b6b Initial 2 on "Commit A"
-=======
->>>>>>> e8db7811
 
 Repository state:
 
@@ -1568,7 +1518,6 @@
             """\
 [O] #500 Commit A (gh/ezyang/1/head -> gh/ezyang/2/head)
 
-<<<<<<< HEAD
     This is commit A
 
     * 3a17667 Reorder on "Commit A"
@@ -1576,8 +1525,6 @@
 [O] #501 Commit B (gh/ezyang/2/head -> master)
 
     This is commit B
-=======
->>>>>>> e8db7811
 
     * 5f812b3 Reorder on "Commit B"
     * 60b80d9 Initial on "Commit B"
@@ -1595,23 +1542,6 @@
     |    Initial on "Commit A"
     * dc8bfe4 (HEAD -> master)
          Initial commit
-<<<<<<< HEAD
-=======
-
-[O] #501 Commit B (gh/ezyang/2/head -> master)
-
-
-
-    * 5f812b3 (gh/ezyang/2/next, gh/ezyang/2/head)
-    |    Reorder on "Commit B"
-    * 60b80d9
-    |    Initial on "Commit B"
-    * 8bf3ca1
-    |    Initial on "Commit A"
-    * dc8bfe4 (HEAD -> master)
-         Initial commit
-
->>>>>>> e8db7811
 """,
         )
 
